--- conflicted
+++ resolved
@@ -12,10 +12,6 @@
     readme = readme_file.read()
 
 extras_require = {
-<<<<<<< HEAD
-    "cli": ["dbt_core>=1.1.1"],
-=======
->>>>>>> 4e5331d5
     "snowflake": ["prefect-snowflake>=0.2.4", "dbt-snowflake"],
     "bigquery": ["prefect-gcp[bigquery]>=0.1.8", "dbt-bigquery"],
     "postgres": ["prefect-sqlalchemy>=0.2.1", "dbt-postgres"],
