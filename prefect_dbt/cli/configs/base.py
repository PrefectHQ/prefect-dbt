"""Module containing models for base configs"""

import abc
from typing import Any, Dict, Optional, Tuple

from prefect.blocks.core import Block
from pydantic import Field, SecretBytes, SecretStr


class DbtConfigs(Block, abc.ABC):
    """
    Abstract class for other dbt Configs.

    Attributes:
        extras: Extra target configs' keywords, not yet added
            to prefect-dbt, but available in dbt; if there are
            duplicate keys between extras and TargetConfigs,
            an error will be raised.
    """

    extras: Optional[Dict[str, Any]] = None

    _include_fields: Optional[Tuple[str]] = None
    _exclude_fields: Tuple[str] = ("block_type_slug",)
    _nested_fields: Tuple[str] = ("extras",)

    def _populate_configs_json(
        self, configs_json: Dict[str, Any], dict_: Dict[str, Any]
    ) -> Dict[str, Any]:
        """
        Recursively populate configs_json.
        """
        for key, value in dict_.items():
            # must use exclude fields here because of nesting;
            # e.g. `CredentialsTargetConfigs` contains `Credentials`
            # and `block_type_slug` is inside the Credentials
            if key.startswith("_") or key in self._exclude_fields:
                continue

            # key needs to be rstripped because schema alias doesn't get used
            key = key.rstrip("_")
            if value is not None:
                if key in self._nested_fields:
                    configs_json = self._populate_configs_json(configs_json, value)
                else:
                    if key in configs_json.keys():
                        raise ValueError(
                            f"The keyword, {key}, has already been provided in "
                            f"TargetConfigs; remove duplicated keywords to continue"
                        )
                    if isinstance(value, (SecretStr, SecretBytes)):
                        value = value.get_secret_value()
                    configs_json[key] = value
<<<<<<< HEAD
=======

>>>>>>> be3890f1
        return configs_json

    def get_configs(self) -> Dict[str, Any]:
        """
        Returns the dbt configs, likely used eventually for writing to profiles.yml.

        Returns:
            A configs JSON.
        """
        include = None
        if self._include_fields:
            include = set(self._include_fields + self._nested_fields)

        # cannot use exclude here; see note in _populate_configs_json
        subset_dict = self.dict(include=include)
        return self._populate_configs_json({}, subset_dict)


class TargetConfigs(DbtConfigs):
    """
    Target configs contain credentials and
    settings, specific to the warehouse you're connecting to.
    To find valid keys, head to the [Available adapters](
    https://docs.getdbt.com/docs/available-adapters) page and
    click the desired adapter's "Profile Setup" hyperlink.

    Attributes:
        type: The name of the database warehouse
        schema: The schema that dbt will build objects into;
            in BigQuery, a schema is actually a dataset.
        threads: The number of threads representing the max number
            of paths through the graph dbt may work on at once.

    Examples:
        Load stored TargetConfigs:
        ```python
        from prefect_dbt.cli.configs import TargetConfigs

        dbt_cli_target_configs = TargetConfigs.load("BLOCK_NAME")
        ```
    """

    _block_type_name = "dbt CLI Target Configs"
    _logo_url = "https://images.ctfassets.net/gm98wzqotmnx/5zE9lxfzBHjw3tnEup4wWL/9a001902ed43a84c6c96d23b24622e19/dbt-bit_tm.png?h=250"  # noqa
    _include_fields = ("type", "schema_", "threads") + (
        DbtConfigs._include_fields or ()
    )

    type: str
    schema_: str = Field(alias="schema")
    threads: int = 4


class CredentialsTargetConfigs(TargetConfigs, abc.ABC):
    """
    Abstract class for target configs that use credentials.
    """

    _nested_fields = ("credentials",) + (TargetConfigs._nested_fields or ())


class GlobalConfigs(DbtConfigs):
    """
    Global configs control things like the visual output
    of logs, the manner in which dbt parses your project,
    and what to do when dbt finds a version mismatch
    or a failing model. Docs can be found [here](
    https://docs.getdbt.com/reference/global-configs).

    Attributes:
        send_anonymous_usage_stats: Whether usage stats are sent to dbt.
        use_colors: Colorize the output it prints in your terminal.
        partial_parse: When partial parsing is enabled, dbt will use an
            stored internal manifest to determine which files have been changed
            (if any) since it last parsed the project.
        printer_width: Length of characters before starting a new line.
        write_json: Determines whether dbt writes JSON artifacts to
            the target/ directory.
        warn_error: Whether to convert dbt warnings into errors.
        log_format: The LOG_FORMAT config specifies how dbt's logs should
            be formatted. If the value of this config is json, dbt will
            output fully structured logs in JSON format.
        debug: Whether to redirect dbt's debug logs to standard out.
        version_check: Whether to raise an error if a project's version
            is used with an incompatible dbt version.
        fail_fast: Make dbt exit immediately if a single resource fails to build.
        use_experimental_parser: Opt into the latest experimental version
            of the static parser.
        static_parser: Whether to use the [static parser](
            https://docs.getdbt.com/reference/parsing#static-parser).

    Examples:
        Load stored GlobalConfigs:
        ```python
        from prefect_dbt.cli.configs import GlobalConfigs

        dbt_cli_global_configs = GlobalConfigs.load("BLOCK_NAME")
        ```
    """

    _block_type_name = "dbt CLI Global Configs"
    _logo_url = "https://images.ctfassets.net/gm98wzqotmnx/5zE9lxfzBHjw3tnEup4wWL/9a001902ed43a84c6c96d23b24622e19/dbt-bit_tm.png?h=250"  # noqa
    _include_fields = (
        "send_anonymous_usage_stats",
        "use_colors",
        "partial_parse",
        "printer_width",
        "write_json",
        "warn_error",
        "log_format",
        "debug",
        "version_check",
        "fail_fast",
        "use_experimental_parser",
        "static_parser",
    )

    send_anonymous_usage_stats: Optional[bool] = None
    use_colors: Optional[bool] = None
    partial_parse: Optional[bool] = None
    printer_width: Optional[int] = None
    write_json: Optional[bool] = None
    warn_error: Optional[bool] = None
    log_format: Optional[bool] = None
    debug: Optional[bool] = None
    version_check: Optional[bool] = None
    fail_fast: Optional[bool] = None
    use_experimental_parser: Optional[bool] = None
    static_parser: Optional[bool] = None


class MissingExtrasRequireError(ImportError):
    def __init__(self, service, *args, **kwargs):
        msg = (
            f"To use {service.title()}TargetConfigs, "
            f'execute `pip install "prefect-dbt[{service.lower()}]"`'
        )
        super().__init__(msg, *args, **kwargs)<|MERGE_RESOLUTION|>--- conflicted
+++ resolved
@@ -51,10 +51,7 @@
                     if isinstance(value, (SecretStr, SecretBytes)):
                         value = value.get_secret_value()
                     configs_json[key] = value
-<<<<<<< HEAD
-=======
 
->>>>>>> be3890f1
         return configs_json
 
     def get_configs(self) -> Dict[str, Any]:
