# Coordinate and use dbt in your dataflow with prefect-dbt

<p align="center">
    <img src="https://user-images.githubusercontent.com/15331990/215649781-be317381-9ff0-4f45-85d4-a30e80514554.png" width=40% height=40%>
    <br>
    <a href="https://pypi.python.org/pypi/prefect-dbt/" alt="PyPI version">
        <img alt="PyPI" src="https://img.shields.io/pypi/v/prefect-dbt?color=0052FF&labelColor=090422"></a>
    <a href="https://github.com/prefecthq/prefect-dbt/" alt="Stars">
        <img src="https://img.shields.io/github/stars/prefecthq/prefect-dbt?color=0052FF&labelColor=090422" /></a>
    <a href="https://pepy.tech/badge/prefect-dbt/" alt="Downloads">
        <img src="https://img.shields.io/pypi/dm/prefect-dbt?color=0052FF&labelColor=090422" /></a>
    <a href="https://github.com/prefecthq/prefect-dbt/pulse" alt="Activity">
        <img src="https://img.shields.io/github/commit-activity/m/prefecthq/prefect-dbt?color=0052FF&labelColor=090422" /></a>
    <br>
    <a href="https://prefect-community.slack.com" alt="Slack">
        <img src="https://img.shields.io/badge/slack-join_community-red.svg?color=0052FF&labelColor=090422&logo=slack" /></a>
    <a href="https://discourse.prefect.io/" alt="Discourse">
        <img src="https://img.shields.io/badge/discourse-browse_forum-red.svg?color=0052FF&labelColor=090422&logo=discourse" /></a>
</p>

Visit the full docs [here](https://PrefectHQ.github.io/prefect-dbt) to see additional examples and the API reference.

The prefect-dbt collection makes it easy to use dbt in your Prefect flows. Check out the examples below to get started!

## Getting Started

Be sure to install [prefect-dbt](#installation) to run the examples below!

### Trigger a dbt Cloud job and wait for completion
```python
from prefect import flow

from prefect_dbt.cloud import DbtCloudJob
from prefect_dbt.cloud.jobs import run_dbt_cloud_job

@flow
def run_dbt_job_flow():
    run_result = run_dbt_cloud_job(
        dbt_cloud_job=DbtCloudJob.load("my-block-name"),
    )

run_dbt_job_flow()
```

### Execute a dbt CLI command with a pre-poulated profiles.yml
```python
from prefect import flow
from prefect_dbt.cli.commands import DbtCoreOperation

@flow
def trigger_dbt_flow() -> str:
    result = DbtCoreOperation(commands=["dbt debug"])
    return result # Returns the last line in the CLI output

trigger_dbt_flow()
```

### Execute a dbt CLI command without a pre-populated profiles.yml
```python
from prefect import flow
from prefect_snowflake.credentials import SnowflakeCredentials
from prefect_snowflake.database import SnowflakeConnector

from prefect_dbt.cli.credentials import DbtCliProfile
from prefect_dbt.cli.commands import DbtCoreOperation
from prefect_dbt.cli.configs import SnowflakeTargetConfigs

@flow
def trigger_dbt_flow():
    connector = SnowflakeConnector(
        schema="public",
        database="database",
        warehouse="warehouse",
        credentials=SnowflakeCredentials(
            user="user",
            password="password",
            account="account.region.aws",
            role="role",
        ),
    )
    target_configs = SnowflakeTargetConfigs(
        connector=connector
    )
    dbt_cli_profile = DbtCliProfile(
        name="jaffle_shop",
        target="dev",
        target_configs=target_configs,
    )
    with DbtCoreOperation(
        commands=["dbt debug", "dbt run"],
        overwrite_profiles=True,
        dbt_cli_profile=dbt_cli_profile
    ) as dbt_operation:
        dbt_process = dbt_op.trigger()
        dbt_process.wait_for_completion()
        result = dbt_process.fetch_result()
    return result

trigger_dbt_flow()
```

### Idempotent way to execute multiple dbt CLI commands without prepopulated profiles.yml
```python
from prefect import flow

from prefect_dbt.cli.credentials import DbtCliProfile
from prefect_dbt.cli.commands import DbtCoreOperation

@flow
def trigger_dbt_flow():
    dbt_cli_profile = DbtCliProfile.load("my-block-name")
    result = DbtCoreOperation(
        commands=["dbt deps", "dbt debug"],
        profiles_dir=".",
        overwrite_profiles=True,
        dbt_cli_profile=dbt_cli_profile,
    ).run()
    return result

trigger_dbt_flow()
```
## Resources

If you need help getting started with or using dbt, please consult the [dbt documentation](https://docs.getdbt.com/docs/building-a-dbt-project/documentation).

### Installation

To use `prefect-dbt` with dbt Cloud:

```bash
pip install prefect-dbt
```

To use dbt Core (CLI):
<<<<<<< HEAD

```bash
pip install "prefect-dbt[cli]"
```

To use dbt Core with Snowflake profiles:

```bash
pip install "prefect-dbt[snowflake]"
```

=======

```bash
pip install "prefect-dbt[cli]"
```

To use dbt Core with Snowflake profiles:

```bash
pip install "prefect-dbt[snowflake]"
```

>>>>>>> 5a9499f6
To use dbt Core with BigQuery profiles:

```bash
pip install "prefect-dbt[bigquery]"
```

To use dbt Core with Postgres profiles:

```bash
pip install "prefect-dbt[postgres]"
```

!!! warning "Some dbt Core profiles require additional installation"

    According to dbt's [Databricks setup page](https://docs.getdbt.com/reference/warehouse-setups/databricks-setup), users must first install the adapter:

    ```bash
    pip install dbt-databricks
    ```

    Check out the [desired profile setup page](https://docs.getdbt.com/reference/profiles.yml) on the sidebar for others.

Requires an installation of Python 3.7+.

We recommend using a Python virtual environment manager such as pipenv, conda or virtualenv.

These tasks are designed to work with Prefect 2.0. For more information about how to use Prefect, please refer to the [Prefect documentation](https://orion-docs.prefect.io/).

### Saving credentials to block

Note, to use the `load` method on Blocks, you must already have a block document [saved through code](https://orion-docs.prefect.io/concepts/blocks/#saving-blocks) or [saved through the UI](https://orion-docs.prefect.io/ui/blocks/).

1. Head over to your [dbt Cloud profile](https://cloud.getdbt.com/settings/profile).
2. Login to your dbt Cloud account.
3. Scroll down to "API" or click "API Access" on the sidebar.
4. Copy the API Key.
5. Create a short script, replacing the placeholders (or do so in the UI).

```python
from prefect_dbt.cloud import DbtCloudCredentials
DbtCloudCredentials(
    api_key="API_KEY_PLACEHOLDER",
    account_id="ACCOUNT_ID_PLACEHOLDER"
).save("BLOCK_NAME_PLACEHOLDER")
```

Congrats! You can now easily load the saved block, which holds your credentials:

```python
from prefect_dbt.cloud import DbtCloudCredentials
DbtCloudCredentials.load("BLOCK_NAME_PLACEHOLDER")
```

!!! info "Registering blocks"

    Register blocks in this module to
    [view and edit them](https://orion-docs.prefect.io/ui/blocks/)
    on Prefect Cloud:

    ```bash
    prefect block register -m prefect_dbt
    ```

A list of available blocks in `prefect-dbt` and their setup instructions can be found [here](https://PrefectHQ.github.io/prefect-dbt/blocks_catalog).

### Feedback

If you encounter any bugs while using `prefect-dbt`, feel free to open an issue in the [prefect-dbt](https://github.com/PrefectHQ/prefect-dbt) repository.

If you have any questions or issues while using `prefect-dbt`, you can find help in either the [Prefect Discourse forum](https://discourse.prefect.io/) or the [Prefect Slack community](https://prefect.io/slack).

Feel free to star or watch [`prefect-dbt`](https://github.com/PrefectHQ/prefect-dbt) for updates too!

### Contributing

If you'd like to help contribute to fix an issue or add a feature to `prefect-dbt`, please [propose changes through a pull request from a fork of the repository](https://docs.github.com/en/pull-requests/collaborating-with-pull-requests/proposing-changes-to-your-work-with-pull-requests/creating-a-pull-request-from-a-fork).

Here are the steps:

1. [Fork the repository](https://docs.github.com/en/get-started/quickstart/fork-a-repo#forking-a-repository)
2. [Clone the forked repository](https://docs.github.com/en/get-started/quickstart/fork-a-repo#cloning-your-forked-repository)
3. Install the repository and its dependencies:
```
pip install -e ".[dev]"
```
4. Make desired changes
5. Add tests
6. Insert an entry to [CHANGELOG.md](https://github.com/PrefectHQ/prefect-dbt/blob/main/CHANGELOG.md)
7. Install `pre-commit` to perform quality checks prior to commit:
```
pre-commit install
```
8. `git commit`, `git push`, and create a pull request<|MERGE_RESOLUTION|>--- conflicted
+++ resolved
@@ -132,7 +132,6 @@
 ```
 
 To use dbt Core (CLI):
-<<<<<<< HEAD
 
 ```bash
 pip install "prefect-dbt[cli]"
@@ -144,19 +143,6 @@
 pip install "prefect-dbt[snowflake]"
 ```
 
-=======
-
-```bash
-pip install "prefect-dbt[cli]"
-```
-
-To use dbt Core with Snowflake profiles:
-
-```bash
-pip install "prefect-dbt[snowflake]"
-```
-
->>>>>>> 5a9499f6
 To use dbt Core with BigQuery profiles:
 
 ```bash
