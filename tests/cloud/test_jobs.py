--- conflicted
+++ resolved
@@ -119,24 +119,16 @@
         with pytest.raises(DbtCloudJobRunTriggerFailed, match="Not found!"):
             await test_trigger_nonexistent_job()
 
-<<<<<<< HEAD
-    async def test_trigger_nonexistent_run_id(self, respx_mock, dbt_cloud_credentials):
-=======
     async def test_trigger_nonexistent_run_id_no_logs(
         self, respx_mock, dbt_cloud_credentials, caplog
     ):
->>>>>>> f08158dd
         respx_mock.post(
             "https://cloud.getdbt.com/api/v2/accounts/123456789/jobs/1/run/",
             headers={"Authorization": "Bearer my_api_key"},
         ).mock(return_value=Response(200, json={"data": {"project_id": 12345}}))
 
         @flow
-<<<<<<< HEAD
-        async def test_trigger_nonexistent_run_id_flow():
-=======
         async def trigger_nonexistent_run_id():
->>>>>>> f08158dd
             task_shorter_retry = trigger_dbt_cloud_job_run.with_options(
                 retries=1, retry_delay_seconds=1
             )
@@ -145,13 +137,7 @@
                 job_id=1,
             )
 
-<<<<<<< HEAD
-        with pytest.raises(RuntimeError, match="Unable to determine run ID"):
-            await test_trigger_nonexistent_run_id_flow()
-=======
         await trigger_nonexistent_run_id()
->>>>>>> f08158dd
-
 
 class TestTriggerDbtCloudJobRunAndWaitForCompletion:
     @pytest.mark.respx(assert_all_called=True)
