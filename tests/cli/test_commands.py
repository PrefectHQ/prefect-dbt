--- conflicted
+++ resolved
@@ -202,11 +202,7 @@
             target_configs={"type": "my_type", "threads": 4, "schema": "my_schema"},
         )
 
-<<<<<<< HEAD
-    def test_check_profiles_default_env(
-=======
     def test_find_valid_profiles_dir_default_env(
->>>>>>> 488a5082
         self, tmp_path, mock_open_process, mock_shell_process
     ):
         os.environ["DBT_PROFILES_DIR"] = str(tmp_path)
@@ -216,11 +212,7 @@
         expected = str(tmp_path)
         assert actual == expected
 
-<<<<<<< HEAD
-    def test_check_profiles_input_env(
-=======
     def test_find_valid_profiles_dir_input_env(
->>>>>>> 488a5082
         self, tmp_path, mock_open_process, mock_shell_process
     ):
         (tmp_path / "profiles.yml").write_text("test")
@@ -239,11 +231,7 @@
                 commands=["dbt debug"], profiles_dir=tmp_path, overwrite_profiles=True
             ).run()
 
-<<<<<<< HEAD
-    def test_check_profiles_overwrite_with_profile(
-=======
     def test_find_valid_profiles_dir_overwrite_with_profile(
->>>>>>> 488a5082
         self, tmp_path, dbt_cli_profile, mock_open_process, mock_shell_process
     ):
         DbtCoreOperation(
@@ -254,11 +242,7 @@
         ).run()
         assert (tmp_path / "profiles.yml").exists()
 
-<<<<<<< HEAD
-    def test_check_profiles_not_overwrite_with_profile(
-=======
     def test_find_valid_profiles_dir_not_overwrite_with_profile(
->>>>>>> 488a5082
         self, tmp_path, dbt_cli_profile, mock_open_process, mock_shell_process
     ):
         (tmp_path / "profiles.yml").write_text("test")
@@ -278,12 +262,6 @@
         with pytest.raises(ValueError, match="None of the commands"):
             assert DbtCoreOperation(commands=["ls"])
 
-<<<<<<< HEAD
-    def test_process_commands_dbt(
-        self, tmp_path, dbt_cli_profile, mock_open_process, mock_shell_process
-    ):
-        DbtCoreOperation(
-=======
     def test_append_dirs_to_commands(
         self,
         tmp_path,
@@ -295,20 +273,10 @@
         mock_named_temporary_file = MagicMock(name="tempfile")
         monkeypatch.setattr("tempfile.NamedTemporaryFile", mock_named_temporary_file)
         with DbtCoreOperation(
->>>>>>> 488a5082
             commands=["dbt debug"],
             profiles_dir=tmp_path,
             project_dir=tmp_path,
             dbt_cli_profile=dbt_cli_profile,
-<<<<<<< HEAD
-        ).run()
-        assert "bash" == mock_open_process.call_args.kwargs["command"][0]
-        tmp_script = mock_open_process.call_args.kwargs["command"][1]
-        with open(tmp_script, "r") as f:
-            actual = f.read()
-            expected = f"dbt debug --profiles-dir {tmp_path} --project-dir {tmp_path}"
-            assert actual == expected
-=======
         ) as op:
             op.run()
 
@@ -316,5 +284,4 @@
         assert (
             mock_write.call_args_list[0][0][0]
             == f"dbt debug --profiles-dir {tmp_path} --project-dir {tmp_path}".encode()
-        )
->>>>>>> 488a5082
+        )